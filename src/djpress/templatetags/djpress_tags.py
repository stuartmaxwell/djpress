--- conflicted
+++ resolved
@@ -8,10 +8,7 @@
 from django.urls import reverse
 from django.utils.safestring import mark_safe
 
-<<<<<<< HEAD
 from djpress import url_utils
-=======
->>>>>>> 938b5152
 from djpress.conf import settings as djpress_settings
 from djpress.exceptions import PageNotFoundError
 from djpress.models import Category, Post
@@ -302,11 +299,7 @@
     if not djpress_settings.AUTHOR_ENABLED:
         return f'<span rel="author">{author_display_name}</span>'
 
-<<<<<<< HEAD
     author_url = url_utils.get_author_url(user=author)
-=======
-    author_url = get_author_url(user=author)
->>>>>>> 938b5152
 
     link_class_html = f' class="{link_class}"' if link_class else ""
 
@@ -379,15 +372,9 @@
     post_day_name = output_date.strftime("%-d")
     post_time = output_date.strftime("%-I:%M %p")
 
-<<<<<<< HEAD
     year_url = url_utils.get_archives_url(year=int(post_year))
     month_url = url_utils.get_archives_url(year=int(post_year), month=int(post_month))
     day_url = url_utils.get_archives_url(year=int(post_year), month=int(post_month), day=int(post_day))
-=======
-    year_url = get_archives_url(year=int(post_year))
-    month_url = get_archives_url(year=int(post_year), month=int(post_month))
-    day_url = get_archives_url(year=int(post_year), month=int(post_month), day=int(post_day))
->>>>>>> 938b5152
 
     link_class_html = f' class="{link_class}"' if link_class else ""
 
