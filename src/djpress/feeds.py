"""RSS feed for blog posts."""

from typing import TYPE_CHECKING

from django.contrib.syndication.views import Feed

<<<<<<< HEAD
from djpress import url_utils
=======
>>>>>>> 938b5152
from djpress.conf import settings as djpress_settings
from djpress.models import Post
from djpress.url_utils import get_feed_url

if TYPE_CHECKING:  # pragma: no cover
    from django.db import models


class PostFeed(Feed):
    """RSS feed for blog posts."""

    title = djpress_settings.BLOG_TITLE
<<<<<<< HEAD
    link = url_utils.get_rss_url()
=======
    link = get_feed_url()
>>>>>>> 938b5152
    description = djpress_settings.BLOG_DESCRIPTION

    def items(self: "PostFeed") -> "models.QuerySet":
        """Return the most recent posts."""
        return Post.post_objects.get_recent_published_posts()

    def item_title(self: "PostFeed", item: Post) -> str:
        """Return the title of the post."""
        return item.title

    def item_description(self: "PostFeed", item: Post) -> str:
        """Return the description of the post.

        This is taken from the truncated content of the post converted to HTML from
        Markdown.
        """
        description = item.truncated_content_markdown
        if item.is_truncated:
            description += f'<p><a href="{self.item_link(item)}">Read more</a></p>'
        return description

    def item_link(self: "PostFeed", item: Post) -> str:
        """Return the link to the post."""
        return item.url<|MERGE_RESOLUTION|>--- conflicted
+++ resolved
@@ -4,10 +4,7 @@
 
 from django.contrib.syndication.views import Feed
 
-<<<<<<< HEAD
 from djpress import url_utils
-=======
->>>>>>> 938b5152
 from djpress.conf import settings as djpress_settings
 from djpress.models import Post
 from djpress.url_utils import get_feed_url
@@ -20,11 +17,7 @@
     """RSS feed for blog posts."""
 
     title = djpress_settings.BLOG_TITLE
-<<<<<<< HEAD
     link = url_utils.get_rss_url()
-=======
-    link = get_feed_url()
->>>>>>> 938b5152
     description = djpress_settings.BLOG_DESCRIPTION
 
     def items(self: "PostFeed") -> "models.QuerySet":
